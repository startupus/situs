--- conflicted
+++ resolved
@@ -1,8 +1,4 @@
-<<<<<<< HEAD
-import { Body, Controller, Delete, Get, Param, Patch, Post, BadRequestException } from '@nestjs/common';
-=======
 import { BadRequestException, Body, Controller, Delete, Get, Param, Patch, Post, Req } from '@nestjs/common';
->>>>>>> 3704709a
 import { PrismaService } from '../database/prisma.service';
 import { CreateAccountDto } from './dto/create-account.dto';
 import { UpdateAccountDto } from './dto/update-account.dto';
@@ -28,33 +24,6 @@
 
   @Post()
   @Scopes('ACCOUNT_WRITE')
-<<<<<<< HEAD
-  async create(@Body() dto: CreateAccountDto) {
-    let ownerId = dto.ownerId;
-    if (!ownerId) {
-      const testUser = await this.prisma.user.findFirst({ select: { id: true } });
-      ownerId = testUser?.id || undefined;
-      if (!ownerId && process.env.NODE_ENV === 'test') {
-        const created = await this.prisma.user.create({ data: { username: `test-user-${Date.now()}`, email: `test-${Date.now()}@example.com`, password: 'x', globalRole: 'BUSINESS' as any } });
-        ownerId = created.id;
-      }
-    }
-    if (!ownerId) {
-      throw new BadRequestException('ownerId is required');
-    }
-    // Проверяем, что владелец существует
-    const ownerExists = await this.prisma.user.findUnique({ where: { id: ownerId } });
-    if (!ownerExists) {
-      if (process.env.NODE_ENV === 'test') {
-        const createdOwner = await this.prisma.user.create({ data: { username: `owner-${Date.now()}`, email: `owner-${Date.now()}@example.com`, password: 'x', globalRole: 'BUSINESS' as any } });
-        ownerId = createdOwner.id;
-      } else {
-        throw new BadRequestException('Owner user does not exist');
-      }
-    }
-
-    const account = await this.prisma.account.create({ data: { name: dto.name, type: dto.type as any, ownerId } });
-=======
   async create(@Body() dto: CreateAccountDto, @Req() req: any) {
     // Определяем владельца: либо из dto, либо из текущего пользователя (guard проставляет в req.user)
     const resolvedOwnerId: string | undefined = dto.ownerId || req?.user?.id;
@@ -88,7 +57,6 @@
         ownerId: resolvedOwnerId,
       },
     });
->>>>>>> 3704709a
     return { success: true, data: account };
   }
 
